# Tradle Geographic Triangulator

[![Binder](https://mybinder.org/badge_logo.svg)](https://mybinder.org/v2/gh/ClayCampaigne/tradle-geo-triangulator/voila-ui?urlpath=voila%2Frender%2Ftradle_app.ipynb) **← CLICK HERE TO LAUNCH THE APP!**

<<<<<<< HEAD
An interactive web app to help solve [Tradle](https://oec.world/en/tradle/) puzzles using distance and direction hints.
=======
A geographic triangulation tool to help solve [Tradle](https://oec.world/en/tradle/) puzzles. Tradle is a game where you identify countries based on their export data - this tool helps narrow down candidates using the distance and direction hints provided after each guess.
>>>>>>> f62a64f2

## What is Tradle?

[Tradle](https://oec.world/en/tradle/) is a daily puzzle game where you identify a country based on the composition of its economic exports. Similar to Wordle, you have multiple guesses to figure out the answer. The game shows you:
- A treemap visualization of the target country's export products
- After each guess, the **distance** (in kilometers) from your guess to the target country
- After each guess, the **direction** (cardinal directions: N, S, E, W, NE, NW, SE, SW) to the target country

This tool helps with the **geographic triangulation** part - using the distance and direction hints to narrow down candidate countries.

## How This Tool Works

This notebook triangulates the target country by:

1. **Distance Calculation**: Uses the Haversine formula to compute great circle distances between all country centroids
2. **Mismatch Analysis**: For each guess, calculates how well every possible country matches the given distance
3. **Direction Filtering**: Applies directional constraints to eliminate countries in the wrong direction
4. **Ranking**: Sums up mismatches across all hints to rank candidate countries (lower score = better match)

The country with the lowest total mismatch is most likely the answer.

## Quick Start

### Option 1: Interactive Web App (No Installation)

Click the badge above to launch the interactive app in your browser. No installation required!

The app provides a user-friendly interface where you can:
- Add/remove hints with dropdown menus
- Adjust the direction penalty
- See results instantly

### Option 2: Run Locally

#### Interactive App (Voila)

```bash
# Clone this repository
git clone https://github.com/ClayCampaigne/tradle-geo-triangulator.git
cd tradle-geo-triangulator

# Install dependencies
pip install -r requirements.txt

# Run the interactive app
voila tradle_app.ipynb
```

#### Jupyter Notebook (Code Access)

```bash
# Same setup as above, then:
jupyter notebook tradle_guesser.ipynb
```

## Usage

The main function is `best_guesses()`, which takes a list of hints:

```python
# Each hint is a tuple: (country_name, distance, direction)
# Direction is optional
hints = [
    ("Thailand", 7705, 'NW'),  # With direction
    ("Eritrea", 4985)           # Without direction
]

result = best_guesses(hints, centroid_list, distance_df, penalty=10)
result.head(10)  # Show top 10 candidates
# Output shows total distance error in km (lower is better)
```

### Input Format

Each hint tuple contains:
1. **Country name** (str): The country you guessed in Tradle
2. **Distance** (float): The distance shown by Tradle in kilometers
3. **Direction** (str, optional): Cardinal direction shown by Tradle (e.g., 'N', 'SE', 'NW')

### Example Workflow

1. Play Tradle and make your first guess
2. Record the distance and direction shown
3. Add this hint to the notebook
4. Run `best_guesses()` to see top candidates
5. Make your next guess based on the results
6. Add the new hint and repeat until you solve it!

## Examples

The notebook includes three complete examples showing:
- Basic usage with distance and direction
- How multiple hints narrow down the answer
- The power of directional filtering

### Output Format

The output shows **total distance error in kilometers** for each candidate country (lower is better). Countries in the wrong direction have their error multiplied by the penalty.

## Parameters

The `best_guesses()` function accepts optional parameters:

- **`penalty`** (float, default=2): Multiplier applied to countries in the wrong direction
  - Controls the strength of direction filtering
  - `penalty=10`: Strong filtering - wrong direction gets 10× the error (recommended)
  - `penalty=2`: Weak filtering - wrong direction gets 2× the error
  - `penalty=100` or `float('inf')`: Nearly complete exclusion of wrong directions

- **`tol`** (float, default=0): Tolerance in degrees for direction filtering
  - Defines a buffer zone around exact directions
  - `tol=0`: Strict - "West" means any longitude less than the guess (default)
  - `tol=5`: Lenient - "West" means 5° or more west of the guess
  - Rarely needed; most users should leave at 0

**How they work together:** `tol` defines the buffer zone, `penalty` determines what happens to countries outside that zone. For most use cases, just use `penalty=10` and `tol=0`.

## Data Source

Country centroids are from Natural Earth data via GeoPandas, which includes approximately 177 countries.

## Limitations

- Uses country centroids rather than population centers
- Some small island nations may have less accurate positions
- Direction filtering uses simple lat/long comparisons (not great circle bearings)

## License

MIT

## Links

- Play Tradle: https://oec.world/en/tradle/
- GitHub Repository: https://github.com/ClayCampaigne/tradle-geo-triangulator
- Original Gist: https://gist.github.com/ClayCampaigne/c93c859a36fb2732214a776f7c21959d<|MERGE_RESOLUTION|>--- conflicted
+++ resolved
@@ -2,11 +2,7 @@
 
 [![Binder](https://mybinder.org/badge_logo.svg)](https://mybinder.org/v2/gh/ClayCampaigne/tradle-geo-triangulator/voila-ui?urlpath=voila%2Frender%2Ftradle_app.ipynb) **← CLICK HERE TO LAUNCH THE APP!**
 
-<<<<<<< HEAD
-An interactive web app to help solve [Tradle](https://oec.world/en/tradle/) puzzles using distance and direction hints.
-=======
-A geographic triangulation tool to help solve [Tradle](https://oec.world/en/tradle/) puzzles. Tradle is a game where you identify countries based on their export data - this tool helps narrow down candidates using the distance and direction hints provided after each guess.
->>>>>>> f62a64f2
+An interactive web app to help solve [Tradle](https://oec.world/en/tradle/) puzzles. Tradle is a game where you identify countries based on their export data - this tool helps narrow down candidates using the distance and direction hints provided after each guess.
 
 ## What is Tradle?
 
